--- conflicted
+++ resolved
@@ -206,8 +206,7 @@
 	'''
 
 	def fancy(self, time_allowance=60.0):
-<<<<<<< HEAD
-		start_time = time.time()
+    start_time = time.time()
 		no_improv_count = 0
 		TERMINATION_LIMIT
 		while time.time() - start_time < time_allowance and no_improv_count < TERMINATION_LIMIT:
@@ -248,8 +247,6 @@
 				hold_val = genome1[i]
 				genome1[i] = genome1[swap_idx]
 				genome1[swap_idx] = hold_val
-=======
-		self.fillPopulationWithRandom()
 
 	def fillPopulationWithRandom(self):
 		cities = self._scenario.getCities()
@@ -295,7 +292,6 @@
 		subset = np.random.choice(genomes, keep_size, replace=False, p=pdf)
 
 		return subset, bssf
->>>>>>> 5a72dc41
 
 			children_genomes.append(genome1)
 		return children_genomes
